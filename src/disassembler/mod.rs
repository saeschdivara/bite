--- conflicted
+++ resolved
@@ -100,29 +100,6 @@
             Ok::<(), &str>(())
         });
 
-<<<<<<< HEAD
-        tokio::spawn(async move {
-            let err = match task.await {
-                Ok(Err(err)) => format!("{err:?}"),
-                Err(err) => format!("{err:?}"),
-                _ => {
-                    show_donut.store(false, Ordering::Relaxed);
-                    return;
-                }
-            };
-
-            show_donut.store(false, Ordering::Relaxed);
-
-            if let Some(window) = crate::gui::WINDOW.get() {
-                let window = std::sync::Arc::clone(window);
-
-                rfd::AsyncMessageDialog::new()
-                    .set_title("Bite failed at runtime")
-                    .set_description(&err)
-                    .set_parent(&*window)
-                    .show()
-                    .await;
-=======
         match task.await.unwrap() {
             Err(err) => warning!("{err:?}"),
             _ => println!("took {:#?} to parse {}", now.elapsed(), path_fmt),
@@ -133,7 +110,6 @@
         if let Ok(lines) = self.lines.try_lock() {
             if !lines.is_empty() {
                 return Some(lines);
->>>>>>> b48e12a8
             }
         }
 
